import unittest
<<<<<<< HEAD
=======
from crocoddyl import ActionModelNumDiff
from crocoddyl import ActionModelUnicycle, ActionModelUnicycleVar
from testutils import assertNumDiff, NUMDIFF_MODIFIER
import numpy as np
>>>>>>> 7e160284

import numpy as np
from crocoddyl import ActionModelNumDiff, ActionModelUnicycle, ActionModelUnicycleVar


class ActionModelTestCase(unittest.TestCase):
    MODEL = None
    MODEL_NUMDIFF = None
    NUMDIFF_MOD = NUMDIFF_MODIFIER

    def setUp(self):
        # Creating NumDiff action model
        self.MODEL_NUMDIFF = ActionModelNumDiff(self.MODEL, withGaussApprox=True)

        # Creating the action data
        self.DATA = self.MODEL.createData()
        self.DATA_NUMDIFF = self.MODEL_NUMDIFF.createData()

    def test_calc_retunrs_state(self):
        # Generating random state and control vectors
        x = self.MODEL.State.rand()
        u = np.random.rand(self.MODEL.nu)

        # Getting the state dimension from calc() call
        nx = self.MODEL.calc(self.DATA, x, u)[0].shape

        # Checking the dimension for the state and its tangent
        self.assertEqual(nx, (self.MODEL.nx, ), "Dimension of state vector is wrong.")

    def test_calc_returns_a_cost(self):
        # Getting the cost value computed by calc()
        x = self.MODEL.State.rand()
        u = np.random.rand(self.MODEL.nu)
        cost = self.MODEL.calc(self.DATA, x, u)[1]

        # Checking that calc returns a cost value
        self.assertTrue(isinstance(cost, float), "calc() doesn't return a cost value.")

    def test_partial_derivatives_against_numdiff(self):
        # Generating random values for the state and control
        x = self.MODEL.State.rand()
        u = np.random.rand(self.MODEL.nu)

        # Computing the action derivatives
        self.MODEL.calcDiff(self.DATA, x, u)
        self.MODEL_NUMDIFF.calcDiff(self.DATA_NUMDIFF, x, u)

        # Checking the partial derivatives against NumDiff
<<<<<<< HEAD
        tol = 10 * self.MODEL_NUMDIFF.disturbance
        self.assertTrue(np.allclose(self.DATA.Fx, self.DATA_NUMDIFF.Fx, atol=tol), "Fx is wrong.")
        self.assertTrue(np.allclose(self.DATA.Fu, self.DATA_NUMDIFF.Fu, atol=tol), "Fu is wrong.")
        self.assertTrue(np.allclose(self.DATA.Lx, self.DATA_NUMDIFF.Lx, atol=tol), "Fx is wrong.")
        self.assertTrue(np.allclose(self.DATA.Lu, self.DATA_NUMDIFF.Lu, atol=tol), "Fx is wrong.")
        self.assertTrue(np.allclose(self.DATA.Lxx, self.DATA_NUMDIFF.Lxx, atol=tol), "Fx is wrong.")
        self.assertTrue(np.allclose(self.DATA.Lxu, self.DATA_NUMDIFF.Lxu, atol=tol), "Fx is wrong.")
        self.assertTrue(np.allclose(self.DATA.Luu, self.DATA_NUMDIFF.Luu, atol=tol), "Fx is wrong.")
=======
        tol = self.NUMDIFF_MOD*self.MODEL_NUMDIFF.disturbance
        assertNumDiff(self.DATA.Fx, self.DATA_NUMDIFF.Fx, tol)
        assertNumDiff(self.DATA.Fu, self.DATA_NUMDIFF.Fu, tol)
        assertNumDiff(self.DATA.Lx, self.DATA_NUMDIFF.Lx, tol)
        assertNumDiff(self.DATA.Lu, self.DATA_NUMDIFF.Lu, tol)
        assertNumDiff(self.DATA.Lxx, self.DATA_NUMDIFF.Lxx, tol)
        assertNumDiff(self.DATA.Lxu, self.DATA_NUMDIFF.Lxu, tol)
        assertNumDiff(self.DATA.Luu, self.DATA_NUMDIFF.Luu, tol)
>>>>>>> 7e160284


class UnicycleTest(ActionModelTestCase):
    NUMDIFF_MOD = 10.
    ActionModelTestCase.MODEL = ActionModelUnicycle()


class UnicycleVarTest(ActionModelTestCase):
    NUMDIFF_MOD = 10.
    ActionModelTestCase.MODEL = ActionModelUnicycleVar()

    def test_rollout_against_unicycle(self):
        # Creating the Unycicle action model
        X = self.MODEL.State
        model0 = ActionModelUnicycle()
        data0 = model0.createData()

        # Generating random values for the state and control vectors
        x = X.rand()
        x0 = X.diff(X.zero(), x)
        u = np.random.rand(self.MODEL.nu)

        # Making the rollout
        xnext, cost = self.MODEL.calc(self.DATA, x, u)
        xnext0, cost0 = model0.calc(data0, x0, u)

        # Checking the rollout (next state) and cost values
        self.assertTrue(np.allclose(X.integrate(X.zero(), xnext0), xnext, atol=1e-9), "Dynamics simulation is wrong.")
        self.assertAlmostEqual(cost0, cost, "Cost computation is wrong.")


# TODO create testcases for a general cost function and specific model
# for this is needed a sort of DifferentialActionModelPositioning
# Later test_costs might merged inside this code.

if __name__ == '__main__':
    unittest.main()<|MERGE_RESOLUTION|>--- conflicted
+++ resolved
@@ -1,11 +1,8 @@
 import unittest
-<<<<<<< HEAD
-=======
 from crocoddyl import ActionModelNumDiff
 from crocoddyl import ActionModelUnicycle, ActionModelUnicycleVar
 from testutils import assertNumDiff, NUMDIFF_MODIFIER
 import numpy as np
->>>>>>> 7e160284
 
 import numpy as np
 from crocoddyl import ActionModelNumDiff, ActionModelUnicycle, ActionModelUnicycleVar
@@ -54,16 +51,6 @@
         self.MODEL_NUMDIFF.calcDiff(self.DATA_NUMDIFF, x, u)
 
         # Checking the partial derivatives against NumDiff
-<<<<<<< HEAD
-        tol = 10 * self.MODEL_NUMDIFF.disturbance
-        self.assertTrue(np.allclose(self.DATA.Fx, self.DATA_NUMDIFF.Fx, atol=tol), "Fx is wrong.")
-        self.assertTrue(np.allclose(self.DATA.Fu, self.DATA_NUMDIFF.Fu, atol=tol), "Fu is wrong.")
-        self.assertTrue(np.allclose(self.DATA.Lx, self.DATA_NUMDIFF.Lx, atol=tol), "Fx is wrong.")
-        self.assertTrue(np.allclose(self.DATA.Lu, self.DATA_NUMDIFF.Lu, atol=tol), "Fx is wrong.")
-        self.assertTrue(np.allclose(self.DATA.Lxx, self.DATA_NUMDIFF.Lxx, atol=tol), "Fx is wrong.")
-        self.assertTrue(np.allclose(self.DATA.Lxu, self.DATA_NUMDIFF.Lxu, atol=tol), "Fx is wrong.")
-        self.assertTrue(np.allclose(self.DATA.Luu, self.DATA_NUMDIFF.Luu, atol=tol), "Fx is wrong.")
-=======
         tol = self.NUMDIFF_MOD*self.MODEL_NUMDIFF.disturbance
         assertNumDiff(self.DATA.Fx, self.DATA_NUMDIFF.Fx, tol)
         assertNumDiff(self.DATA.Fu, self.DATA_NUMDIFF.Fu, tol)
@@ -72,7 +59,6 @@
         assertNumDiff(self.DATA.Lxx, self.DATA_NUMDIFF.Lxx, tol)
         assertNumDiff(self.DATA.Lxu, self.DATA_NUMDIFF.Lxu, tol)
         assertNumDiff(self.DATA.Luu, self.DATA_NUMDIFF.Luu, tol)
->>>>>>> 7e160284
 
 
 class UnicycleTest(ActionModelTestCase):
