--- conflicted
+++ resolved
@@ -36,15 +36,9 @@
 IntegratorFactory::IntegratorFactory() {}
 IntegratorFactory::~IntegratorFactory() {}
 
-<<<<<<< HEAD
-boost::shared_ptr<crocoddyl::IntegratedActionModelAbstract> IntegratorFactory::create(IntegratorTypes::Type type,
-                                                                           boost::shared_ptr<DifferentialActionModelAbstract> model) const {
+boost::shared_ptr<crocoddyl::IntegratedActionModelAbstract> IntegratorFactory::create(
+    IntegratorTypes::Type type, boost::shared_ptr<DifferentialActionModelAbstract> model) const {
   boost::shared_ptr<crocoddyl::IntegratedActionModelAbstract> action;
-=======
-boost::shared_ptr<crocoddyl::ActionModelAbstract> IntegratorFactory::create(
-    IntegratorTypes::Type type, boost::shared_ptr<DifferentialActionModelAbstract> model) const {
-  boost::shared_ptr<crocoddyl::ActionModelAbstract> action;
->>>>>>> fb16ca2d
   switch (type) {
     case IntegratorTypes::IntegratorEuler:
       action = boost::make_shared<crocoddyl::IntegratedActionModelEuler>(model);
