--- conflicted
+++ resolved
@@ -27,19 +27,12 @@
 CONTACTS.addContact("l_sole_contact", CONTACT_6D_LF)
 COSTS = crocoddyl.CostModelSum(ROBOT_STATE, ACTUATION.nu)
 CoPCostRF = crocoddyl.CostModelContactCoPPosition(
-<<<<<<< HEAD
     ROBOT_STATE, activation, 
     crocoddyl.FrameCoPSupport(ROBOT_MODEL.getFrameId('r_sole'), np.array([0.01, 0.01])),
     np.array([0, 0, 1]), ACTUATION.nu)
 CoPCostLF = crocoddyl.CostModelContactCoPPosition(
     ROBOT_STATE, activation, 
     crocoddyl.FrameCoPSupport(ROBOT_MODEL.getFrameId('l_sole'), np.array([0.01, 0.01])),
-=======
-    ROBOT_STATE, activation, ROBOT_MODEL.getFrameId('r_sole'), np.array([0.01, 0.01]),
-    np.array([0, 0, 1]), ACTUATION.nu)
-CoPCostLF = crocoddyl.CostModelContactCoPPosition(
-    ROBOT_STATE, activation, ROBOT_MODEL.getFrameId('l_sole'), np.array([0.01, 0.01]),
->>>>>>> 89a71996
     np.array([0, 0, 1]), ACTUATION.nu)
 COSTS.addCost("r_sole_cop", CoPCostRF, 1)
 COSTS.addCost("l_sole_cop", CoPCostLF, 1)
