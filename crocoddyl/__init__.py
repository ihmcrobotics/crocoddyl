<<<<<<< HEAD
from action import ActionDataLQR, ActionDataNumDiff, ActionModelLQR, ActionModelNumDiff
from activation import (ActivationDataInequality, ActivationDataQuad, ActivationDataSmoothAbs,
                        ActivationDataWeightedQuad, ActivationModelInequality, ActivationModelQuad,
                        ActivationModelSmoothAbs, ActivationModelWeightedQuad)
from actuation import ActuationDataFreeFloating, ActuationDataFull, ActuationModelFreeFloating, ActuationModelFull
=======
from state import StateAbstract
from state import StateVector, StateNumDiff
from state import StatePinocchio
from cost import CostDataPinocchio, CostModelPinocchio
from cost import CostDataSum, CostModelSum
from cost import CostDataNumDiff, CostModelNumDiff
from cost import CostDataFrameTranslation, CostModelFrameTranslation
from cost import CostDataFrameVelocity, CostModelFrameVelocity
from cost import CostDataFrameVelocityLinear, CostModelFrameVelocityLinear
from cost import CostDataFramePlacement, CostModelFramePlacement
from cost import CostDataCoM, CostModelCoM
from cost import CostDataState, CostModelState
from cost import CostDataControl, CostModelControl
from cost import CostDataForce, CostModelForce
from cost import CostDataForce, CostModelForceLinearCone
from activation import ActivationDataQuad, ActivationModelQuad
from activation import ActivationDataInequality, ActivationModelInequality
from activation import ActivationDataWeightedQuad, ActivationModelWeightedQuad
from activation import ActivationDataSmoothAbs, ActivationModelSmoothAbs
from action import ActionDataAbstract, ActionModelAbstract
from action import ActionDataLQR, ActionModelLQR
from action import ActionDataNumDiff, ActionModelNumDiff
from integrated_action import IntegratedActionDataEuler, IntegratedActionModelEuler
from integrated_action import IntegratedActionDataRK4, IntegratedActionModelRK4
from differential_action import DifferentialActionDataAbstract, DifferentialActionModelAbstract
from differential_action import DifferentialActionDataFullyActuated, DifferentialActionModelFullyActuated
from differential_action import DifferentialActionDataLQR, DifferentialActionModelLQR
from differential_action import DifferentialActionDataNumDiff, DifferentialActionModelNumDiff
from floating_contact import DifferentialActionDataFloatingInContact, DifferentialActionModelFloatingInContact
from actuation import ActuationDataFreeFloating, ActuationModelFreeFloating
from actuation import ActuationDataFull, ActuationModelFull
from contact import ContactDataPinocchio, ContactModelPinocchio
from contact import ContactData3D, ContactModel3D
from contact import ContactData6D, ContactModel6D
from contact import ContactDataMultiple, ContactModelMultiple
from impact import ImpulseData6D, ImpulseModel6D, ImpulseModel3D, ImpulseModelMultiple
from impact import ImpulseDataPinocchio, ImpulseModelPinocchio
from impact import CostModelImpactCoM,CostModelImpactWholeBody
from impact import ActionDataImpact, ActionModelImpact
from unicycle import ActionModelUnicycle
from unicycle import StateUnicycle, ActionModelUnicycleVar
from shooting import ShootingProblem
>>>>>>> 3269cf78
from callbacks import CallbackDDPLogger, CallbackDDPVerbose, CallbackSolverDisplay, CallbackSolverTimer
from contact import (ContactData3D, ContactData6D, ContactDataMultiple, ContactDataPinocchio, ContactModel3D,
                     ContactModel6D, ContactModelMultiple, ContactModelPinocchio)
from cost import (CostDataCoM, CostDataControl, CostDataForce, CostDataFramePlacement, CostDataFrameTranslation,
                  CostDataFrameVelocity, CostDataFrameVelocityLinear, CostDataNumDiff, CostDataPinocchio,
                  CostDataState, CostDataSum, CostModelCoM, CostModelControl, CostModelForce, CostModelForceLinearCone,
                  CostModelFramePlacement, CostModelFrameTranslation, CostModelFrameVelocity,
                  CostModelFrameVelocityLinear, CostModelNumDiff, CostModelPinocchio, CostModelState, CostModelSum)
from ddp import SolverDDP
from diagnostic import displayTrajectory, plotDDPConvergence, plotOCSolution
from differential_action import (DifferentialActionDataAbstract, DifferentialActionDataFullyActuated,
                                 DifferentialActionDataLQR, DifferentialActionDataNumDiff,
                                 DifferentialActionModelAbstract, DifferentialActionModelFullyActuated,
                                 DifferentialActionModelLQR, DifferentialActionModelNumDiff)
from floating_contact import DifferentialActionDataFloatingInContact, DifferentialActionModelFloatingInContact
from impact import (ActionDataImpact, ActionModelImpact, CostModelImpactCoM, CostModelImpactWholeBody, ImpulseData6D,
                    ImpulseDataPinocchio, ImpulseModel3D, ImpulseModel6D, ImpulseModelMultiple, ImpulseModelPinocchio)
from integrated_action import (IntegratedActionDataEuler, IntegratedActionDataRK4, IntegratedActionModelEuler,
                               IntegratedActionModelRK4)
from kkt import SolverKKT
from robots import getTalosPathFromRos, loadHyQ, loadTalos, loadTalosArm, loadTalosLegs
from shooting import ShootingProblem
from state import StateAbstract, StateNumDiff, StatePinocchio, StateVector
from unicycle import (ActionDataUnicycle, ActionDataUnicycleVar, ActionModelUnicycle, ActionModelUnicycleVar,
                      StateUnicycle)
from utils import a2m, absmax, absmin, m2a<|MERGE_RESOLUTION|>--- conflicted
+++ resolved
@@ -1,53 +1,9 @@
-<<<<<<< HEAD
-from action import ActionDataLQR, ActionDataNumDiff, ActionModelLQR, ActionModelNumDiff
+from action import (ActionDataAbstract, ActionDataLQR, ActionDataNumDiff, ActionModelAbstract, ActionModelLQR,
+                    ActionModelNumDiff)
 from activation import (ActivationDataInequality, ActivationDataQuad, ActivationDataSmoothAbs,
                         ActivationDataWeightedQuad, ActivationModelInequality, ActivationModelQuad,
                         ActivationModelSmoothAbs, ActivationModelWeightedQuad)
 from actuation import ActuationDataFreeFloating, ActuationDataFull, ActuationModelFreeFloating, ActuationModelFull
-=======
-from state import StateAbstract
-from state import StateVector, StateNumDiff
-from state import StatePinocchio
-from cost import CostDataPinocchio, CostModelPinocchio
-from cost import CostDataSum, CostModelSum
-from cost import CostDataNumDiff, CostModelNumDiff
-from cost import CostDataFrameTranslation, CostModelFrameTranslation
-from cost import CostDataFrameVelocity, CostModelFrameVelocity
-from cost import CostDataFrameVelocityLinear, CostModelFrameVelocityLinear
-from cost import CostDataFramePlacement, CostModelFramePlacement
-from cost import CostDataCoM, CostModelCoM
-from cost import CostDataState, CostModelState
-from cost import CostDataControl, CostModelControl
-from cost import CostDataForce, CostModelForce
-from cost import CostDataForce, CostModelForceLinearCone
-from activation import ActivationDataQuad, ActivationModelQuad
-from activation import ActivationDataInequality, ActivationModelInequality
-from activation import ActivationDataWeightedQuad, ActivationModelWeightedQuad
-from activation import ActivationDataSmoothAbs, ActivationModelSmoothAbs
-from action import ActionDataAbstract, ActionModelAbstract
-from action import ActionDataLQR, ActionModelLQR
-from action import ActionDataNumDiff, ActionModelNumDiff
-from integrated_action import IntegratedActionDataEuler, IntegratedActionModelEuler
-from integrated_action import IntegratedActionDataRK4, IntegratedActionModelRK4
-from differential_action import DifferentialActionDataAbstract, DifferentialActionModelAbstract
-from differential_action import DifferentialActionDataFullyActuated, DifferentialActionModelFullyActuated
-from differential_action import DifferentialActionDataLQR, DifferentialActionModelLQR
-from differential_action import DifferentialActionDataNumDiff, DifferentialActionModelNumDiff
-from floating_contact import DifferentialActionDataFloatingInContact, DifferentialActionModelFloatingInContact
-from actuation import ActuationDataFreeFloating, ActuationModelFreeFloating
-from actuation import ActuationDataFull, ActuationModelFull
-from contact import ContactDataPinocchio, ContactModelPinocchio
-from contact import ContactData3D, ContactModel3D
-from contact import ContactData6D, ContactModel6D
-from contact import ContactDataMultiple, ContactModelMultiple
-from impact import ImpulseData6D, ImpulseModel6D, ImpulseModel3D, ImpulseModelMultiple
-from impact import ImpulseDataPinocchio, ImpulseModelPinocchio
-from impact import CostModelImpactCoM,CostModelImpactWholeBody
-from impact import ActionDataImpact, ActionModelImpact
-from unicycle import ActionModelUnicycle
-from unicycle import StateUnicycle, ActionModelUnicycleVar
-from shooting import ShootingProblem
->>>>>>> 3269cf78
 from callbacks import CallbackDDPLogger, CallbackDDPVerbose, CallbackSolverDisplay, CallbackSolverTimer
 from contact import (ContactData3D, ContactData6D, ContactDataMultiple, ContactDataPinocchio, ContactModel3D,
                      ContactModel6D, ContactModelMultiple, ContactModelPinocchio)
@@ -71,6 +27,5 @@
 from robots import getTalosPathFromRos, loadHyQ, loadTalos, loadTalosArm, loadTalosLegs
 from shooting import ShootingProblem
 from state import StateAbstract, StateNumDiff, StatePinocchio, StateVector
-from unicycle import (ActionDataUnicycle, ActionDataUnicycleVar, ActionModelUnicycle, ActionModelUnicycleVar,
-                      StateUnicycle)
+from unicycle import ActionModelUnicycle, ActionModelUnicycleVar, StateUnicycle
 from utils import a2m, absmax, absmin, m2a