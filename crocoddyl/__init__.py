--- conflicted
+++ resolved
@@ -5,17 +5,7 @@
                         ActivationModelSmoothAbs, ActivationModelWeightedQuad)
 from actuation import ActuationDataFreeFloating, ActuationDataFull, ActuationModelFreeFloating, ActuationModelFull
 from callbacks import CallbackDDPLogger, CallbackDDPVerbose, CallbackSolverDisplay, CallbackSolverTimer
-<<<<<<< HEAD
-from contact import (ContactData3D, ContactData6D, ContactDataMultiple, ContactDataPinocchio, ContactModel3D,
-                     ContactModel6D, ContactModelMultiple, ContactModelPinocchio)
-from cost import (CostDataCoM, CostDataControl, CostDataForce, CostDataFramePlacement, CostDataFrameTranslation,
-                  CostDataFrameVelocity, CostDataFrameVelocityLinear, CostDataNumDiff, CostDataPinocchio,
-                  CostDataState, CostDataSum, CostModelCoM, CostModelControl, CostModelForce, CostModelForceLinearCone,
-                  CostModelFramePlacement, CostModelFrameTranslation, CostModelFrameVelocity,
-                  CostModelFrameVelocityLinear, CostModelNumDiff, CostModelPinocchio, CostModelState, CostModelSum)
-=======
 from solver import SolverAbstract
->>>>>>> 7e160284
 from ddp import SolverDDP
 from box_ddp import SolverBoxDDP
 from box_kkt import SolverBoxKKT
