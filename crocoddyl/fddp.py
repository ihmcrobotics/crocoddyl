--- conflicted
+++ resolved
@@ -104,15 +104,7 @@
         self.u_reg = regInit if regInit is not None else self.regMin
         self.wasFeasible = False
         for i in range(maxiter):
-<<<<<<< HEAD
             # print 'i',i
-            try:
-                self.computeDirection()
-            except ArithmeticError:
-                self.increaseRegularization()
-            d1, d2 = self.expectedImprovement()
-=======
-            #print 'i',i
             recalc = True
             while True:
                 try:
@@ -125,8 +117,7 @@
                     else:
                         continue
                 break
-            d1,d2 = self.expectedImprovement()
->>>>>>> 9c22a62d
+            d1, d2 = self.expectedImprovement()
 
             for a in self.alphas:
                 # print 'a',a
@@ -148,16 +139,10 @@
                 self.decreaseRegularization()
             if a == self.alphas[-1]:
                 self.increaseRegularization()
-<<<<<<< HEAD
                 if self.x_reg == self.regMax:
-                    raise ValueError('Max regularization reached')
+                    return self.xs, self.us, False
             self.stepLength = a
             self.iter = i
-=======
-                if self.x_reg==self.regMax:
-                    return self.xs, self.us, False
-            self.stepLength = a; self.iter = i
->>>>>>> 9c22a62d
             self.stop = sum(self.stoppingCriteria())
             if self.callback is not None:
                 [c(self) for c in self.callback]
