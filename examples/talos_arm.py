--- conflicted
+++ resolved
@@ -73,17 +73,9 @@
 
 # Plotting the solution and the DDP convergence
 if WITHPLOT:
-<<<<<<< HEAD
-    log = ddp.callback[0]
-    plotOCSolution(log.xs, log.us)
-    plotDDPConvergence(log.costs, log.control_regs, log.state_regs, log.gm_stops, log.th_stops, log.steps)
-=======
     log = ddp.callback[1]
     plotOCSolution(log.xs, log.us, figIndex=1, show=False)
-    plotDDPConvergence(log.costs,log.control_regs,
-                       log.state_regs,log.gm_stops,
-                       log.th_stops,log.steps, figIndex=2)
->>>>>>> 0f50baa1
+    plotDDPConvergence(log.costs, log.control_regs, log.state_regs, log.gm_stops, log.th_stops, log.steps, figIndex=2)
 
 # Visualizing the solution in gepetto-viewer
 if WITHDISPLAY:
